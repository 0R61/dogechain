--- conflicted
+++ resolved
@@ -170,25 +170,11 @@
 	})
 }
 
-<<<<<<< HEAD
-// SubBalance reduces the balance
-func (txn *Txn) SubBalance(addr types.Address, balance *big.Int) {
-	if balance.Sign() == 0 {
-		return
-=======
-// AddStakedBalance increases the staked balance by the specific amount
-func (txn *Txn) AddStakedBalance(addr types.Address, balance *big.Int) {
-	txn.upsertAccount(addr, true, func(object *StateObject) {
-		object.Account.StakedBalance.Add(object.Account.StakedBalance, balance)
-	})
-}
-
 // SubBalance reduces the balance at address addr by amount
 func (txn *Txn) SubBalance(addr types.Address, amount *big.Int) error {
 	// If we try to reduce balance by 0, then it's a noop
 	if amount.Sign() == 0 {
 		return nil
->>>>>>> 4152578b
 	}
 
 	// Check if we have enough balance to deduce amount from
